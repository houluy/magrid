--- conflicted
+++ resolved
@@ -94,51 +94,4 @@
             terminated = True
             return obs, reward, terminated, truncated, info
 
-<<<<<<< HEAD
-        return obs, reward, terminated, truncated, info
-
-
-register(
-    id="MiniGrid-Dynamic-Obstacles-5x5-v0",
-    entry_point="gym_minigrid.envs.dynamicobstacles:DynamicObstaclesEnv",
-    size=5,
-    n_obstacles=2,
-)
-
-register(
-    id="MiniGrid-Dynamic-Obstacles-Random-5x5-v0",
-    entry_point="gym_minigrid.envs.dynamicobstacles:DynamicObstaclesEnv",
-    size=5,
-    agent_start_pos=None,
-    n_obstacles=2,
-)
-
-register(
-    id="MiniGrid-Dynamic-Obstacles-6x6-v0",
-    entry_point="gym_minigrid.envs.dynamicobstacles:DynamicObstaclesEnv",
-    size=6,
-    n_obstacles=3,
-)
-
-register(
-    id="MiniGrid-Dynamic-Obstacles-Random-6x6-v0",
-    entry_point="gym_minigrid.envs.dynamicobstacles:DynamicObstaclesEnv",
-    size=6,
-    agent_start_pos=None,
-    n_obstacles=3,
-)
-
-register(
-    id="MiniGrid-Dynamic-Obstacles-8x8-v0",
-    entry_point="gym_minigrid.envs.dynamicobstacles:DynamicObstaclesEnv",
-)
-
-register(
-    id="MiniGrid-Dynamic-Obstacles-16x16-v0",
-    entry_point="gym_minigrid.envs.dynamicobstacles:DynamicObstaclesEnv",
-    size=16,
-    n_obstacles=8,
-)
-=======
-        return obs, reward, done, info
->>>>>>> 8dc83530
+        return obs, reward, terminated, truncated, info