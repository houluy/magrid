--- conflicted
+++ resolved
@@ -8,15 +8,11 @@
     named using an English text string
     """
 
-<<<<<<< HEAD
-    def __init__(self, size=5):
-=======
     def __init__(
         self,
         size=5,
         **kwargs
     ):
->>>>>>> 954fd1ff
         assert size >= 5
 
         super().__init__(
@@ -24,10 +20,7 @@
             max_steps=5 * size**2,
             # Set this to True for maximum speed
             see_through_walls=True,
-<<<<<<< HEAD
-=======
             **kwargs
->>>>>>> 954fd1ff
         )
 
     def _gen_grid(self, width, height):
