--- conflicted
+++ resolved
@@ -84,7 +84,6 @@
             else "find the opening and get to the green goal square"
         )
 
-<<<<<<< HEAD
 
 register(
     id='MiniGrid-LavaCrossingS9N1-v0',
@@ -132,85 +131,4 @@
     id='MiniGrid-SimpleCrossingS11N5-v0',
     entry_point='gym_minigrid.envs.crossing:CrossingEnv',
     size=11, num_crossings=5, obstacle_type=Wall
-=======
-
-class LavaCrossingEnv(CrossingEnv):
-    def __init__(self, **kwargs):
-        super().__init__(size=9, num_crossings=1, **kwargs)
-
-
-class LavaCrossingS9N2Env(CrossingEnv):
-    def __init__(self, **kwargs):
-        super().__init__(size=9, num_crossings=2, **kwargs)
-
-
-class LavaCrossingS9N3Env(CrossingEnv):
-    def __init__(self, **kwargs):
-        super().__init__(size=9, num_crossings=3, **kwargs)
-
-
-class LavaCrossingS11N5Env(CrossingEnv):
-    def __init__(self, **kwargs):
-        super().__init__(size=11, num_crossings=5, **kwargs)
-
-
-register(
-    id="MiniGrid-LavaCrossingS9N1-v0", entry_point="gym_minigrid.envs:LavaCrossingEnv"
-)
-
-register(
-    id="MiniGrid-LavaCrossingS9N2-v0",
-    entry_point="gym_minigrid.envs:LavaCrossingS9N2Env",
-)
-
-register(
-    id="MiniGrid-LavaCrossingS9N3-v0",
-    entry_point="gym_minigrid.envs:LavaCrossingS9N3Env",
-)
-
-register(
-    id="MiniGrid-LavaCrossingS11N5-v0",
-    entry_point="gym_minigrid.envs:LavaCrossingS11N5Env",
-)
-
-
-class SimpleCrossingEnv(CrossingEnv):
-    def __init__(self, **kwargs):
-        super().__init__(size=9, num_crossings=1, obstacle_type=Wall, **kwargs)
-
-
-class SimpleCrossingS9N2Env(CrossingEnv):
-    def __init__(self, **kwargs):
-        super().__init__(size=9, num_crossings=2, obstacle_type=Wall, **kwargs)
-
-
-class SimpleCrossingS9N3Env(CrossingEnv):
-    def __init__(self, **kwargs):
-        super().__init__(size=9, num_crossings=3, obstacle_type=Wall, **kwargs)
-
-
-class SimpleCrossingS11N5Env(CrossingEnv):
-    def __init__(self, **kwargs):
-        super().__init__(size=11, num_crossings=5, obstacle_type=Wall, **kwargs)
-
-
-register(
-    id="MiniGrid-SimpleCrossingS9N1-v0",
-    entry_point="gym_minigrid.envs:SimpleCrossingEnv",
-)
-
-register(
-    id="MiniGrid-SimpleCrossingS9N2-v0",
-    entry_point="gym_minigrid.envs:SimpleCrossingS9N2Env",
-)
-
-register(
-    id="MiniGrid-SimpleCrossingS9N3-v0",
-    entry_point="gym_minigrid.envs:SimpleCrossingS9N3Env",
-)
-
-register(
-    id="MiniGrid-SimpleCrossingS11N5-v0",
-    entry_point="gym_minigrid.envs:SimpleCrossingS11N5Env",
->>>>>>> fcb4d5ae
 )