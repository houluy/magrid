--- conflicted
+++ resolved
@@ -40,11 +40,4 @@
                 reward = self._reward()
                 terminated = True
 
-<<<<<<< HEAD
-        return obs, reward, terminated, truncated, info
-
-
-register(id="MiniGrid-Unlock-v0", entry_point="gym_minigrid.envs.unlock:UnlockEnv")
-=======
-        return obs, reward, done, info
->>>>>>> 8dc83530
+        return obs, reward, terminated, truncated, info